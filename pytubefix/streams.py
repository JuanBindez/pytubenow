"""
This module contains a container for stream manifest data.

A container object for the media stream (video only / audio only / video+audio
combined). This was referred to as ``Video`` in the legacy pytube version, but
has been renamed to accommodate DASH (which serves the audio and video
separately).
"""

import logging
import os
from math import ceil

from datetime import datetime
from typing import BinaryIO, Dict, Optional, Tuple
from urllib.error import HTTPError
from urllib.parse import parse_qs

from pytubefix import extract, request
from pytubefix.helpers import safe_filename, target_directory
from pytubefix.itags import get_format_profile
from pytubefix.monostate import Monostate

logger = logging.getLogger(__name__)


class Stream:
    """Container for stream manifest data."""

    def __init__(
        self, stream: Dict, monostate: Monostate
    ):
        """Construct a :class:`Stream <Stream>`.

        :param dict stream:
            The unscrambled data extracted from YouTube.
        :param dict monostate:
            Dictionary of data shared across all instances of
            :class:`Stream <Stream>`.
        """
        # A dictionary shared between all instances of :class:`Stream <Stream>`
        # (Borg pattern).
        self._monostate = monostate

        self.url = stream["url"]  # signed download url
        self.itag = int(
            stream["itag"]
        )  # stream format id (youtube nomenclature)

        # set type and codec info

        # 'video/webm; codecs="vp8, vorbis"' -> 'video/webm', ['vp8', 'vorbis']
        self.mime_type, self.codecs = extract.mime_type_codec(stream["mimeType"])

        # 'video/webm' -> 'video', 'webm'
        self.type, self.subtype = self.mime_type.split("/")

        # ['vp8', 'vorbis'] -> video_codec: vp8, audio_codec: vorbis. DASH
        # streams return NoneType for audio/video depending.
        self.video_codec, self.audio_codec = self.parse_codecs()

        self.is_otf: bool = stream["is_otf"]
        self.bitrate: Optional[int] = stream["bitrate"]

        # filesize in bytes
        self._filesize: Optional[int] = int(stream.get('contentLength', 0))
        
        # filesize in kilobytes
        self._filesize_kb: Optional[float] = float(ceil(float(stream.get('contentLength', 0)) / 1024 * 1000) / 1000)
        
        # filesize in megabytes
        self._filesize_mb: Optional[float] = float(ceil(float(stream.get('contentLength', 0)) / 1024 / 1024 * 1000) / 1000)
        
        # filesize in gigabytes(fingers crossed we don't need terabytes going forward though)
        self._filesize_gb: Optional[float] = float(ceil(float(stream.get('contentLength', 0)) / 1024 / 1024 / 1024 * 1000) / 1000)

        # Additional information about the stream format, such as resolution,
        # frame rate, and whether the stream is live (HLS) or 3D.
        itag_profile = get_format_profile(self.itag)
        self.is_dash = itag_profile["is_dash"]
        self.abr = itag_profile["abr"]  # average bitrate (audio streams only)
        if 'fps' in stream:
            self.fps = stream['fps']  # Video streams only
        self.resolution = itag_profile[
            "resolution"
        ]  # resolution (e.g.: "480p")
        self.is_3d = itag_profile["is_3d"]
        self.is_hdr = itag_profile["is_hdr"]
        self.is_live = itag_profile["is_live"]

        self.includes_multiple_audio_tracks: bool = 'audioTrack' in stream
        if self.includes_multiple_audio_tracks:
            self.is_default_audio_track = stream['audioTrack']['audioIsDefault']
            self.audio_track_name = str(stream['audioTrack']['displayName']).split(" ")[0]
        else:
            self.is_default_audio_track = self.includes_audio_track and not self.includes_video_track
            self.audio_track_name = None

    @property
    def is_adaptive(self) -> bool:
        """Whether the stream is DASH.

        :rtype: bool
        """
        # if codecs has two elements (e.g.: ['vp8', 'vorbis']): 2 % 2 = 0
        # if codecs has one element (e.g.: ['vp8']) 1 % 2 = 1
        return bool(len(self.codecs) % 2)

    @property
    def is_progressive(self) -> bool:
        """Whether the stream is progressive.

        :rtype: bool
        """
        return not self.is_adaptive

    @property
    def includes_audio_track(self) -> bool:
        """Whether the stream only contains audio.

        :rtype: bool
        """
        return self.is_progressive or self.type == "audio"

    @property
    def includes_video_track(self) -> bool:
        """Whether the stream only contains video.

        :rtype: bool
        """
        return self.is_progressive or self.type == "video"

    def parse_codecs(self) -> Tuple[Optional[str], Optional[str]]:
        """Get the video/audio codecs from list of codecs.

        Parse a variable length sized list of codecs and returns a
        constant two element tuple, with the video codec as the first element
        and audio as the second. Returns None if one is not available
        (adaptive only).

        :rtype: tuple
        :returns:
            A two element tuple with audio and video codecs.

        """
        video = None
        audio = None
        if not self.is_adaptive:
            video, audio = self.codecs
        elif self.includes_video_track:
            video = self.codecs[0]
        elif self.includes_audio_track:
            audio = self.codecs[0]
        return video, audio

    @property
    def filesize(self) -> int:
        """File size of the media stream in bytes.

        :rtype: int
        :returns:
            Filesize (in bytes) of the stream.
        """
        if self._filesize == 0:
            try:
                self._filesize = request.filesize(self.url)
            except HTTPError as e:
                if e.code != 404:
                    raise
                self._filesize = request.seq_filesize(self.url)
        return self._filesize
    
    @property
    def filesize_kb(self) -> float:
        """File size of the media stream in kilobytes.

        :rtype: float
        :returns:
            Rounded filesize (in kilobytes) of the stream.
        """
        if self._filesize_kb == 0:
            try:
                self._filesize_kb = float(ceil(request.filesize(self.url)/1024 * 1000) / 1000)
            except HTTPError as e:
                if e.code != 404:
                    raise
                self._filesize_kb = float(ceil(request.seq_filesize(self.url)/1024 * 1000) / 1000)
        return self._filesize_kb
    
    @property
    def filesize_mb(self) -> float:
        """File size of the media stream in megabytes.

        :rtype: float
        :returns:
            Rounded filesize (in megabytes) of the stream.
        """
        if self._filesize_mb == 0:
            try:
                self._filesize_mb = float(ceil(request.filesize(self.url)/1024/1024 * 1000) / 1000)
            except HTTPError as e:
                if e.code != 404:
                    raise
                self._filesize_mb = float(ceil(request.seq_filesize(self.url)/1024/1024 * 1000) / 1000)
        return self._filesize_mb

    @property
    def filesize_gb(self) -> float:
        """File size of the media stream in gigabytes.

        :rtype: float
        :returns:
            Rounded filesize (in gigabytes) of the stream.
        """
        if self._filesize_gb == 0:
            try:
                self._filesize_gb = float(ceil(request.filesize(self.url)/1024/1024/1024 * 1000) / 1000)
            except HTTPError as e:
                if e.code != 404:
                    raise
                self._filesize_gb = float(ceil(request.seq_filesize(self.url)/1024/1024/1024 * 1000) / 1000)
        return self._filesize_gb
    
    @property
    def title(self,) -> str:
        """Get title of video

        :rtype: str
        :returns:
            Youtube video title
        """
        return self._monostate.title or "Unknown YouTube Video Title"

    @property
    def filesize_approx(self) -> int:
        """Get approximate filesize of the video

        Falls back to HTTP call if there is not sufficient information to approximate

        :rtype: int
        :returns: size of video in bytes
        """
        if self._monostate.duration and self.bitrate:
            bits_in_byte = 8
            return int(
                (self._monostate.duration * self.bitrate) / bits_in_byte
            )

        return self.filesize

    @property
    def expiration(self) -> datetime:
        expire = parse_qs(self.url.split("?")[1])["expire"][0]
        return datetime.utcfromtimestamp(int(expire))

    @property
    def default_filename(self) -> str:
        """Generate filename based on the video title.

        :rtype: str
        :returns:
            An os file system compatible filename.
        """
        filename = safe_filename(self.title)
        return f"{filename}.{self.subtype}"


    def download(self,
                output_path: Optional[str] = None,
                filename: Optional[str] = None,
                filename_prefix: Optional[str] = None,
                skip_existing: bool = True,
                timeout: Optional[int] = None,
                max_retries: Optional[int] = 0,
                mp3: bool = False) -> str:
        
        if mp3:
<<<<<<< HEAD
            filename = f"{self.title}.mp3"

            file_path = self.get_file_path(
                filename=filename,
                output_path=output_path,
                filename_prefix=filename_prefix,
            )

=======
            if filename is None:
                filename = self.title + ".mp3"
            else:
                filename = filename + ".mp3"
>>>>>>> dedda7e0

        file_path = self.get_file_path(
            filename=filename,
            output_path=output_path,
            filename_prefix=filename_prefix,
        )

        if skip_existing and self.exists_at_path(file_path):
            logger.debug(f'file {file_path} already exists, skipping')
            self.on_complete(file_path)
            return file_path

        bytes_remaining = self.filesize
        logger.debug(f'downloading ({self.filesize} total bytes) file to {file_path}')

        with open(file_path, "wb") as fh:
            try:
                for chunk in request.stream(
                    self.url,
                    timeout=timeout,
                    max_retries=max_retries
                ):
                    # reduce the (bytes) remainder by the length of the chunk.
                    bytes_remaining -= len(chunk)
                    # send to the on_progress callback.
                    self.on_progress(chunk, fh, bytes_remaining)
            except HTTPError as e:
                if e.code != 404:
                    raise
            except StopIteration:
                # Some adaptive streams need to be requested with sequence numbers
                for chunk in request.seq_stream(
                    self.url,
                    timeout=timeout,
                    max_retries=max_retries
                ):
                    # reduce the (bytes) remainder by the length of the chunk.
                    bytes_remaining -= len(chunk)
                    # send to the on_progress callback.
                    self.on_progress(chunk, fh, bytes_remaining)

        self.on_complete(file_path)
        return file_path

    def get_file_path(
        self,
        filename: Optional[str] = None,
        output_path: Optional[str] = None,
        filename_prefix: Optional[str] = None,
    ) -> str:
        if not filename:
            filename = self.default_filename
        if filename_prefix:
            filename = f"{filename_prefix}{filename}"
        return os.path.join(target_directory(output_path), filename)

    def exists_at_path(self, file_path: str) -> bool:
        return (
            os.path.isfile(file_path)
            and os.path.getsize(file_path) == self.filesize
        )

    def stream_to_buffer(self, buffer: BinaryIO) -> None:
        """Write the media stream to buffer

        :rtype: io.BytesIO buffer
        """
        bytes_remaining = self.filesize
        logger.info(
            "downloading (%s total bytes) file to buffer", self.filesize,
        )

        for chunk in request.stream(self.url):
            # reduce the (bytes) remainder by the length of the chunk.
            bytes_remaining -= len(chunk)
            # send to the on_progress callback.
            self.on_progress(chunk, buffer, bytes_remaining)
        self.on_complete(None)

    def on_progress(
        self, chunk: bytes, file_handler: BinaryIO, bytes_remaining: int
    ):
        """On progress callback function.

        This function writes the binary data to the file, then checks if an
        additional callback is defined in the monostate. This is exposed to
        allow things like displaying a progress bar.

        :param bytes chunk:
            Segment of media file binary data, not yet written to disk.
        :param file_handler:
            The file handle where the media is being written to.
        :type file_handler:
            :py:class:`io.BufferedWriter`
        :param int bytes_remaining:
            The delta between the total file size in bytes and amount already
            downloaded.

        :rtype: None

        """

        file_handler.write(chunk)

        logger.debug("download remaining: %s", bytes_remaining)
        if self._monostate.on_progress:
            self._monostate.on_progress(self, chunk, bytes_remaining)

    def on_complete(self, file_path: Optional[str]):
        """On download complete handler function.

        :param file_path:
            The file handle where the media is being written to.
        :type file_path: str

        :rtype: None

        """
        logger.debug("download finished")
        on_complete = self._monostate.on_complete
        if on_complete:
            logger.debug("calling on_complete callback %s", on_complete)
            on_complete(self, file_path)

    def __repr__(self) -> str:
        """Printable object representation.

        :rtype: str
        :returns:
            A string representation of a :class:`Stream <Stream>` object.
        """
        parts = ['itag="{s.itag}"', 'mime_type="{s.mime_type}"']
        if self.includes_video_track:
            parts.extend(['res="{s.resolution}"', 'fps="{s.fps}fps"'])
            if not self.is_adaptive:
                parts.extend(
                    ['vcodec="{s.video_codec}"', 'acodec="{s.audio_codec}"',]
                )
            else:
                parts.extend(['vcodec="{s.video_codec}"'])
        else:
            parts.extend(['abr="{s.abr}"', 'acodec="{s.audio_codec}"'])
        parts.extend(['progressive="{s.is_progressive}"', 'type="{s.type}"'])
        return f"<Stream: {' '.join(parts).format(s=self)}>"<|MERGE_RESOLUTION|>--- conflicted
+++ resolved
@@ -275,21 +275,10 @@
                 mp3: bool = False) -> str:
         
         if mp3:
-<<<<<<< HEAD
-            filename = f"{self.title}.mp3"
-
-            file_path = self.get_file_path(
-                filename=filename,
-                output_path=output_path,
-                filename_prefix=filename_prefix,
-            )
-
-=======
             if filename is None:
                 filename = self.title + ".mp3"
             else:
                 filename = filename + ".mp3"
->>>>>>> dedda7e0
 
         file_path = self.get_file_path(
             filename=filename,
