"""
This module contains a container for stream manifest data.

A container object for the media stream (video only / audio only / video+audio
combined). This was referred to as ``Video`` in the legacy pytube version, but
has been renamed to accommodate DASH (which serves the audio and video
separately).
"""

import logging
import os
from math import ceil

from datetime import datetime
from typing import BinaryIO, Dict, Iterator, Optional, Tuple
from urllib.error import HTTPError
from urllib.parse import parse_qs
from pathlib import Path

from pytubefix import extract, request
from pytubefix.helpers import safe_filename, target_directory
from pytubefix.itags import get_format_profile
from pytubefix.monostate import Monostate

logger = logging.getLogger(__name__)


class Stream:
    """Container for stream manifest data."""

    def __init__(self, stream: Dict, monostate: Monostate):
        """Construct a :class:`Stream <Stream>`.

        :param dict stream:
            The unscrambled data extracted from YouTube.
        :param dict monostate:
            Dictionary of data shared across all instances of
            :class:`Stream <Stream>`.
        """
        # A dictionary shared between all instances of :class:`Stream <Stream>`
        # (Borg pattern).
        self._monostate = monostate

        self.url = stream["url"]  # signed download url
        self.itag = int(stream["itag"])  # stream format id (youtube nomenclature)

        # set type and codec info

        # 'video/webm; codecs="vp8, vorbis"' -> 'video/webm', ['vp8', 'vorbis']
        self.mime_type, self.codecs = extract.mime_type_codec(stream["mimeType"])

        # 'video/webm' -> 'video', 'webm'
        self.type, self.subtype = self.mime_type.split("/")

        # ['vp8', 'vorbis'] -> video_codec: vp8, audio_codec: vorbis. DASH
        # streams return NoneType for audio/video depending.
        self.video_codec, self.audio_codec = self.parse_codecs()

        self.is_otf: bool = stream["is_otf"]
        self.bitrate: Optional[int] = stream["bitrate"]

        # filesize in bytes
        self._filesize: Optional[int] = int(stream.get("contentLength", 0))

        # filesize in kilobytes
        self._filesize_kb: Optional[float] = float(
            ceil(float(stream.get("contentLength", 0)) / 1024 * 1000) / 1000
        )

        # filesize in megabytes
        self._filesize_mb: Optional[float] = float(
            ceil(float(stream.get("contentLength", 0)) / 1024 / 1024 * 1000) / 1000
        )

        # filesize in gigabytes(fingers crossed we don't need terabytes going forward though)
        self._filesize_gb: Optional[float] = float(
            ceil(float(stream.get("contentLength", 0)) / 1024 / 1024 / 1024 * 1000)
            / 1000
        )

        # Additional information about the stream format, such as resolution,
        # frame rate, and whether the stream is live (HLS) or 3D.
        itag_profile = get_format_profile(self.itag)
        self.is_dash = itag_profile["is_dash"]
        self.abr = itag_profile["abr"]  # average bitrate (audio streams only)
        if "fps" in stream:
            self.fps = stream["fps"]  # Video streams only
        self.resolution = itag_profile["resolution"]  # resolution (e.g.: "480p")
        if "width" in stream:
            self.width = stream["width"]
        if "height" in stream:
            self.width = stream["height"]
        self.is_3d = itag_profile["is_3d"]
        self.is_hdr = itag_profile["is_hdr"]
        self.is_live = itag_profile["is_live"]

        self.includes_multiple_audio_tracks: bool = "audioTrack" in stream
        if self.includes_multiple_audio_tracks:
            self.is_default_audio_track = stream["audioTrack"]["audioIsDefault"]
            self.audio_track_name = str(stream["audioTrack"]["displayName"]).split(" ")[
                0
            ]
        else:
            self.is_default_audio_track = (
                self.includes_audio_track and not self.includes_video_track
            )
            self.audio_track_name = None

    @property
    def is_adaptive(self) -> bool:
        """Whether the stream is DASH.

        :rtype: bool
        """
        # if codecs has two elements (e.g.: ['vp8', 'vorbis']): 2 % 2 = 0
        # if codecs has one element (e.g.: ['vp8']) 1 % 2 = 1
        return bool(len(self.codecs) % 2)

    @property
    def is_progressive(self) -> bool:
        """Whether the stream is progressive.

        :rtype: bool
        """
        return not self.is_adaptive

    @property
    def includes_audio_track(self) -> bool:
        """Whether the stream only contains audio.

        :rtype: bool
        """
        return self.is_progressive or self.type == "audio"

    @property
    def includes_video_track(self) -> bool:
        """Whether the stream only contains video.

        :rtype: bool
        """
        return self.is_progressive or self.type == "video"

    def parse_codecs(self) -> Tuple[Optional[str], Optional[str]]:
        """Get the video/audio codecs from list of codecs.

        Parse a variable length sized list of codecs and returns a
        constant two element tuple, with the video codec as the first element
        and audio as the second. Returns None if one is not available
        (adaptive only).

        :rtype: tuple
        :returns:
            A two element tuple with audio and video codecs.

        """
        video = None
        audio = None
        if not self.is_adaptive:
            video, audio = self.codecs
        elif self.includes_video_track:
            video = self.codecs[0]
        elif self.includes_audio_track:
            audio = self.codecs[0]
        return video, audio

    @property
    def filesize(self) -> int:
        """File size of the media stream in bytes.

        :rtype: int
        :returns:
            Filesize (in bytes) of the stream.
        """
        if self._filesize == 0:
            try:
                self._filesize = request.filesize(self.url)
            except HTTPError as e:
                if e.code != 404:
                    raise
                self._filesize = request.seq_filesize(self.url)
        return self._filesize

    @property
    def filesize_kb(self) -> float:
        """File size of the media stream in kilobytes.

        :rtype: float
        :returns:
            Rounded filesize (in kilobytes) of the stream.
        """
        if self._filesize_kb == 0:
            try:
                self._filesize_kb = float(
                    ceil(request.filesize(self.url) / 1024 * 1000) / 1000
                )
            except HTTPError as e:
                if e.code != 404:
                    raise
                self._filesize_kb = float(
                    ceil(request.seq_filesize(self.url) / 1024 * 1000) / 1000
                )
        return self._filesize_kb

    @property
    def filesize_mb(self) -> float:
        """File size of the media stream in megabytes.

        :rtype: float
        :returns:
            Rounded filesize (in megabytes) of the stream.
        """
        if self._filesize_mb == 0:
            try:
                self._filesize_mb = float(
                    ceil(request.filesize(self.url) / 1024 / 1024 * 1000) / 1000
                )
            except HTTPError as e:
                if e.code != 404:
                    raise
                self._filesize_mb = float(
                    ceil(request.seq_filesize(self.url) / 1024 / 1024 * 1000) / 1000
                )
        return self._filesize_mb

    @property
    def filesize_gb(self) -> float:
        """File size of the media stream in gigabytes.

        :rtype: float
        :returns:
            Rounded filesize (in gigabytes) of the stream.
        """
        if self._filesize_gb == 0:
            try:
                self._filesize_gb = float(
                    ceil(request.filesize(self.url) / 1024 / 1024 / 1024 * 1000) / 1000
                )
            except HTTPError as e:
                if e.code != 404:
                    raise
                self._filesize_gb = float(
                    ceil(request.seq_filesize(self.url) / 1024 / 1024 / 1024 * 1000)
                    / 1000
                )
        return self._filesize_gb

    @property
    def title(
        self,
    ) -> str:
        """Get title of video

        :rtype: str
        :returns:
            Youtube video title
        """
        return self._monostate.title or "Unknown YouTube Video Title"

    @property
    def filesize_approx(self) -> int:
        """Get approximate filesize of the video

        Falls back to HTTP call if there is not sufficient information to approximate

        :rtype: int
        :returns: size of video in bytes
        """
        if self._monostate.duration and self.bitrate:
            bits_in_byte = 8
            return int((self._monostate.duration * self.bitrate) / bits_in_byte)

        return self.filesize

    @property
    def expiration(self) -> datetime:
        expire = parse_qs(self.url.split("?")[1])["expire"][0]
        return datetime.utcfromtimestamp(int(expire))

    @property
    def default_filename(self) -> str:
        """Generate filename based on the video title.

        :rtype: str
        :returns:
            An os file system compatible filename.
        """
        filename = safe_filename(self.title)
        return f"{filename}.{self.subtype}"

<<<<<<< HEAD
    def download(
        self,
        output_path: Optional[str] = None,
        filename: Optional[str] = None,
        filename_prefix: Optional[str] = None,
        skip_existing: bool = True,
        timeout: Optional[int] = None,
        max_retries: Optional[int] = 0,
        mp3: bool = False,
    ) -> str:
=======

    def download(self,
                output_path: Optional[str] = None,
                filename: Optional[str] = None,
                filename_prefix: Optional[str] = None,
                skip_existing: bool = True,
                timeout: Optional[int] = None,
                max_retries: Optional[int] = 0,
                mp3: bool = False,
                remove_problematic_character: str = None) -> str:
        
>>>>>>> 9d1efe90
        """
        Download the file from the URL provided by `self.url`.

        Args:
            output_path (Optional[str]): Path where the downloaded file will be saved.
            filename (Optional[str]): Name of the downloaded file.
            filename_prefix (Optional[str]): Prefix to be added to the filename.
            skip_existing (bool): Whether to skip the download if the file already exists.
            timeout (Optional[int]): Timeout for the download request.
            max_retries (Optional[int]): Maximum number of retries for the download.
            mp3 (bool): Whether the file to be downloaded is an MP3 audio file.
            remove_problematic_character (str): Characters to be removed from the filename, exemple (problematic_character="?").

        Returns:
            str: File path of the downloaded file.

        Raises:
            HTTPError: If an HTTP error occurs during the download.

        Note:
            If `mp3` is set to True, the downloaded file will be assumed to be an MP3 audio file.
            If `filename` is not provided and `mp3` is True, the title of the resource will be used as the filename with '.mp3' extension.
            If `filename` is provided and `mp3` is True, '.mp3' extension will be appended to the filename.
            If `remove_problematic_character` is specified, these characters will be removed from the filename to avoid issues with file naming.
            The progress of the download is tracked using the `on_progress` callback.
            The `on_complete` callback is triggered after the download is completed.
        """

<<<<<<< HEAD
=======
        if remove_problematic_character:
            filename = self.title.replace(remove_problematic_character, "")
        
>>>>>>> 9d1efe90
        if mp3:
            if filename is None:
                filename = self.title + ".mp3"
            else:
                filename = filename + ".mp3"

        file_path = self.get_file_path(
            filename=filename,
            output_path=output_path,
            filename_prefix=filename_prefix,
        )

        if skip_existing and self.exists_at_path(file_path):
            logger.debug(f"file {file_path} already exists, skipping")
            self.on_complete(file_path)
            return file_path

        bytes_remaining = self.filesize
        logger.debug(f"downloading ({self.filesize} total bytes) file to {file_path}")

        with open(file_path, "wb") as fh:
            try:
                for chunk in request.stream(
                    self.url, timeout=timeout, max_retries=max_retries
                ):
                    # reduce the (bytes) remainder by the length of the chunk.
                    bytes_remaining -= len(chunk)
                    # send to the on_progress callback.
                    self.on_progress(chunk, fh, bytes_remaining)
            except HTTPError as e:
                if e.code != 404:
                    raise
            except StopIteration:
                # Some adaptive streams need to be requested with sequence numbers
                for chunk in request.seq_stream(
                    self.url, timeout=timeout, max_retries=max_retries
                ):
                    # reduce the (bytes) remainder by the length of the chunk.
                    bytes_remaining -= len(chunk)
                    # send to the on_progress callback.
                    self.on_progress(chunk, fh, bytes_remaining)

        self.on_complete(file_path)
        return file_path

    def get_file_path(
        self,
        filename: Optional[str] = None,
        output_path: Optional[str] = None,
        filename_prefix: Optional[str] = None,
    ) -> str:
        if not filename:
            filename = self.default_filename
        if filename_prefix:
            filename = f"{filename_prefix}{filename}"
        return str(Path(target_directory(output_path)) / filename)

    def exists_at_path(self, file_path: str) -> bool:
        return os.path.isfile(file_path) and os.path.getsize(file_path) == self.filesize

    def stream_to_buffer(self, buffer: BinaryIO) -> None:
        """Write the media stream to buffer

        :rtype: io.BytesIO buffer
        """
        bytes_remaining = self.filesize
        logger.info(
            "downloading (%s total bytes) file to buffer",
            self.filesize,
        )

        for chunk in request.stream(self.url):
            # reduce the (bytes) remainder by the length of the chunk.
            bytes_remaining -= len(chunk)
            # send to the on_progress callback.
            self.on_progress(chunk, buffer, bytes_remaining)
        self.on_complete(None)

    def on_progress(self, chunk: bytes, file_handler: BinaryIO, bytes_remaining: int):
        """On progress callback function.

        This function writes the binary data to the file, then checks if an
        additional callback is defined in the monostate. This is exposed to
        allow things like displaying a progress bar.

        :param bytes chunk:
            Segment of media file binary data, not yet written to disk.
        :param file_handler:
            The file handle where the media is being written to.
        :type file_handler:
            :py:class:`io.BufferedWriter`
        :param int bytes_remaining:
            The delta between the total file size in bytes and amount already
            downloaded.

        :rtype: None

        """

        file_handler.write(chunk)

        logger.debug("download remaining: %s", bytes_remaining)
        if self._monostate.on_progress:
            self._monostate.on_progress(self, chunk, bytes_remaining)

    def on_complete(self, file_path: Optional[str]):
        """On download complete handler function.

        :param file_path:
            The file handle where the media is being written to.
        :type file_path: str

        :rtype: None

        """
        logger.debug("download finished")
        on_complete = self._monostate.on_complete
        if on_complete:
            logger.debug("calling on_complete callback %s", on_complete)
            on_complete(self, file_path)

    def __repr__(self) -> str:
        """Printable object representation.

        :rtype: str
        :returns:
            A string representation of a :class:`Stream <Stream>` object.
        """
        parts = ['itag="{s.itag}"', 'mime_type="{s.mime_type}"']
        if self.includes_video_track:
            parts.extend(['res="{s.resolution}"', 'fps="{s.fps}fps"'])
            if not self.is_adaptive:
                parts.extend(
                    [
                        'vcodec="{s.video_codec}"',
                        'acodec="{s.audio_codec}"',
                    ]
                )
            else:
                parts.extend(['vcodec="{s.video_codec}"'])
        else:
            parts.extend(['abr="{s.abr}"', 'acodec="{s.audio_codec}"'])
        parts.extend(['progressive="{s.is_progressive}"', 'type="{s.type}"'])
        return f"<Stream: {' '.join(parts).format(s=self)}>"

    def on_progress2(self, chunk: bytes, bytes_remaining: int):
        logger.debug("download remaining: %s", bytes_remaining)
        if self._monostate.on_progress:
            self._monostate.on_progress(self, chunk, bytes_remaining)

    def get_chunks(self, chunk_size: int | None = None) -> Iterator[bytes]:
        bytes_remaining = self.filesize

        if chunk_size:
            request.default_range_size = chunk_size

        logger.info(
            "downloading (%s total bytes) file to buffer",
            self.filesize,
        )
        try:
            stream = request.stream(self.url)
        except HTTPError as e:
            if e.code != 404:
                raise
            stream = request.seq_stream(self.url)

        for chunk in stream:
            bytes_remaining -= len(chunk)
            self.on_progress2(chunk, bytes_remaining)
            yield chunk

        self.on_complete(None)<|MERGE_RESOLUTION|>--- conflicted
+++ resolved
@@ -287,7 +287,6 @@
         filename = safe_filename(self.title)
         return f"{filename}.{self.subtype}"
 
-<<<<<<< HEAD
     def download(
         self,
         output_path: Optional[str] = None,
@@ -298,19 +297,6 @@
         max_retries: Optional[int] = 0,
         mp3: bool = False,
     ) -> str:
-=======
-
-    def download(self,
-                output_path: Optional[str] = None,
-                filename: Optional[str] = None,
-                filename_prefix: Optional[str] = None,
-                skip_existing: bool = True,
-                timeout: Optional[int] = None,
-                max_retries: Optional[int] = 0,
-                mp3: bool = False,
-                remove_problematic_character: str = None) -> str:
-        
->>>>>>> 9d1efe90
         """
         Download the file from the URL provided by `self.url`.
 
@@ -338,13 +324,9 @@
             The progress of the download is tracked using the `on_progress` callback.
             The `on_complete` callback is triggered after the download is completed.
         """
-
-<<<<<<< HEAD
-=======
         if remove_problematic_character:
             filename = self.title.replace(remove_problematic_character, "")
-        
->>>>>>> 9d1efe90
+
         if mp3:
             if filename is None:
                 filename = self.title + ".mp3"
